--- conflicted
+++ resolved
@@ -1,20 +1,11 @@
-<<<<<<< HEAD
-# WAMPA Bank
-
-=======
 # Generic Banking Program
 
 *This is a back-end and CLI for multiple fictional financial corporations.*
 
->>>>>>> 98cc7e06
 ![wampa bank logo](img/wampa_bank.png)
 
 ## Keeping your interests safe and cold.
 
-<<<<<<< HEAD
-*This is a back-end and CLI for a fictional financial corporation.*
-=======
 ![toydarian financial logo](img/toydarian_financial.png)
 
-## Mind tricks don't work on me. Only money.
->>>>>>> 98cc7e06
+## Mind tricks don't work on me. Only money.